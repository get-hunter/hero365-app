--- conflicted
+++ resolved
@@ -32,10 +32,6 @@
     "mem0ai>=0.1.0",
     "sounddevice>=0.4.6",
     "numpy>=1.24.0",
-<<<<<<< HEAD
-    "websockets>=15.0.1",
-    "opuslib>=3.0.1",
-=======
     # LiveKit Agents Dependencies
     "livekit-agents[deepgram,openai,cartesia,silero,turn-detector]>=1.0.0",
     "livekit-plugins-noise-cancellation>=0.2.0",
@@ -43,7 +39,6 @@
     "livekit-api>=0.6.0",
     # Additional audio processing
     "pydub>=0.25.1",
->>>>>>> 8e4740fc
 ]
 
 [tool.uv]
